--- conflicted
+++ resolved
@@ -1,10 +1,6 @@
 [package]
 name = "arkworks-benchmarks"
-<<<<<<< HEAD
 version = "0.4.5"
-=======
-version = "0.4.4"
->>>>>>> 0a377acc
 authors = ["Webb Developers"]
 edition = "2018"
 description = "Webb protocol's zero-knowledge gadgets written using Arkworks"
@@ -15,15 +11,10 @@
 # See more keys and their definitions at https://doc.rust-lang.org/cargo/reference/manifest.html
 
 [dependencies]
-<<<<<<< HEAD
 arkworks-utils = {path = "../arkworks-utils", version = "0.4.5" }
 arkworks-gadgets = {path = "../arkworks-gadgets", version = "0.4.5" }
 arkworks-circuits = {path = "../arkworks-circuits", version = "0.4.5" }
-=======
-arkworks-utils = {path = "../arkworks-utils", version = "0.4.4" }
-arkworks-gadgets = {path = "../arkworks-gadgets", version = "0.4.4" }
-arkworks-circuits = {path = "../arkworks-circuits", version = "0.4.4" }
->>>>>>> 0a377acc
+
 
 ark-crypto-primitives = { version = "^0.3.0", features = ["r1cs"], default-features = false }
 ark-ff = { version = "^0.3.0", default-features = false }
